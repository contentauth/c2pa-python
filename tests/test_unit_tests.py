# Copyright 2023 Adobe. All rights reserved.
# This file is licensed to you under the Apache License,
# Version 2.0 (http://www.apache.org/licenses/LICENSE-2.0)
# or the MIT license (http://opensource.org/licenses/MIT),
# at your option.

# Unless required by applicable law or agreed to in writing,
# this software is distributed on an "AS IS" BASIS, WITHOUT
# WARRANTIES OR REPRESENTATIONS OF ANY KIND, either express or
# implied. See the LICENSE-MIT and LICENSE-APACHE files for the
# specific language governing permissions and limitations under
# each license.import unittest

import os
import io
import json
import unittest
from unittest.mock import mock_open, patch
import ctypes
import warnings
from cryptography.hazmat.primitives import hashes, serialization
from cryptography.hazmat.primitives.asymmetric import padding, ec
from cryptography.hazmat.backends import default_backend
import tempfile
import shutil

from c2pa import Builder, C2paError as Error, Reader, C2paSigningAlg as SigningAlg, C2paSignerInfo, Signer, sdk_version
<<<<<<< HEAD
from c2pa.c2pa import Stream, read_ingredient_file, read_file, sign_file, load_settings, create_signer, _guess_mime_type_using_magic_number
=======
from c2pa.c2pa import Stream, read_ingredient_file, read_file, sign_file, load_settings, create_signer
>>>>>>> 23be719c

# Suppress deprecation warnings
warnings.filterwarnings("ignore", category=DeprecationWarning)

PROJECT_PATH = os.getcwd()
FIXTURES_DIR = os.path.join(os.path.dirname(__file__), "fixtures")
DEFAULT_TEST_FILE_NAME = "C.jpg"
DEFAULT_TEST_FILE = os.path.join(FIXTURES_DIR, DEFAULT_TEST_FILE_NAME)
INGREDIENT_TEST_FILE = os.path.join(FIXTURES_DIR, "A.jpg")
ALTERNATIVE_INGREDIENT_TEST_FILE = os.path.join(FIXTURES_DIR, "cloud.jpg")

class TestC2paSdk(unittest.TestCase):
    def test_sdk_version(self):
        self.assertIn("0.55.0", sdk_version())


class TestReader(unittest.TestCase):
    def setUp(self):
        # Use the fixtures_dir fixture to set up paths
        self.data_dir = FIXTURES_DIR
        self.testPath = DEFAULT_TEST_FILE

    def test_stream_read(self):
        with open(self.testPath, "rb") as file:
            reader = Reader("image/jpeg", file)
            json_data = reader.json()
            self.assertIn(DEFAULT_TEST_FILE_NAME, json_data)

    def test_stream_read_and_parse(self):
        with open(self.testPath, "rb") as file:
            reader = Reader("image/jpeg", file)
            manifest_store = json.loads(reader.json())
            title = manifest_store["manifests"][manifest_store["active_manifest"]]["title"]
            self.assertEqual(title, DEFAULT_TEST_FILE_NAME)

    def test_stream_read_string_stream(self):
        with Reader("image/jpeg", self.testPath) as reader:
            json_data = reader.json()
            self.assertIn(DEFAULT_TEST_FILE_NAME, json_data)

    def test_stream_read_string_stream_and_parse(self):
        with Reader("image/jpeg", self.testPath) as reader:
            manifest_store = json.loads(reader.json())
            title = manifest_store["manifests"][manifest_store["active_manifest"]]["title"]
            self.assertEqual(title, DEFAULT_TEST_FILE_NAME)

    def test_reader_bad_format(self):
        with self.assertRaises(Error.NotSupported):
            with open(self.testPath, "rb") as file:
                reader = Reader("badFormat", file)

    def test_settings_trust(self):
        # load_settings_file("tests/fixtures/settings.toml")
        with open(self.testPath, "rb") as file:
            reader = Reader("image/jpeg", file)
            json_data = reader.json()
            self.assertIn(DEFAULT_TEST_FILE_NAME, json_data)

    def test_reader_double_close(self):
        """Test that multiple close calls are handled gracefully."""
        with open(self.testPath, "rb") as file:
            reader = Reader("image/jpeg", file)
            reader.close()
            # Second close should not raise an exception
            reader.close()
            # Verify reader is closed
            with self.assertRaises(Error):
                reader.json()

    def test_reader_close_cleanup(self):
        """Test that close properly cleans up all resources."""
        with open(self.testPath, "rb") as file:
            reader = Reader("image/jpeg", file)
            # Store references to internal objects
            reader_ref = reader._reader
            stream_ref = reader._own_stream
            # Close the reader
            reader.close()
            # Verify all resources are cleaned up
            self.assertIsNone(reader._reader)
            self.assertIsNone(reader._own_stream)
            # Verify reader is marked as closed
            self.assertTrue(reader._closed)

    def test_resource_to_stream_on_closed_reader(self):
        """Test that resource_to_stream correctly raises error on closed."""
        reader = Reader("image/jpeg", self.testPath)
        reader.close()
        with self.assertRaises(Error):
            reader.resource_to_stream("", io.BytesIO(bytearray()))

    def test_read_all_files(self):
        """Test reading C2PA metadata from all files in the fixtures/files-for-reading-tests directory"""
        reading_dir = os.path.join(self.data_dir, "files-for-reading-tests")

        # Map of file extensions to MIME types
        mime_types = {
            '.jpg': 'image/jpeg',
            '.jpeg': 'image/jpeg',
            '.png': 'image/png',
            '.gif': 'image/gif',
            '.webp': 'image/webp',
            '.heic': 'image/heic',
            '.heif': 'image/heif',
            '.avif': 'image/avif',
            '.tif': 'image/tiff',
            '.tiff': 'image/tiff',
            '.mp4': 'video/mp4',
            '.avi': 'video/x-msvideo',
            '.mp3': 'audio/mpeg',
            '.m4a': 'audio/mp4',
            '.wav': 'audio/wav'
        }

        # Skip system files
        skip_files = {
            '.DS_Store'
        }

        for filename in os.listdir(reading_dir):
            if filename in skip_files:
                continue

            file_path = os.path.join(reading_dir, filename)
            if not os.path.isfile(file_path):
                continue

            # Get file extension and corresponding MIME type
            _, ext = os.path.splitext(filename)
            ext = ext.lower()
            if ext not in mime_types:
                continue

            mime_type = mime_types[ext]

            try:
                with open(file_path, "rb") as file:
                    reader = Reader(mime_type, file)
                    json_data = reader.json()
                    self.assertIsInstance(json_data, str)
                    # Verify the manifest contains expected fields
                    manifest = json.loads(json_data)
                    self.assertIn("manifests", manifest)
                    self.assertIn("active_manifest", manifest)
            except Exception as e:
                self.fail(f"Failed to read metadata from {filename}: {str(e)}")

    def test_read_all_files_using_extension(self):
        """Test reading C2PA metadata from all files in the fixtures/files-for-reading-tests directory"""
        reading_dir = os.path.join(self.data_dir, "files-for-reading-tests")

        # Map of file extensions to MIME types
        extensions = {
            '.jpg': 'image/jpeg',
            '.jpeg': 'image/jpeg',
            '.png': 'image/png',
        }

        # Skip system files
        skip_files = {
            '.DS_Store'
        }

        for filename in os.listdir(reading_dir):
            if filename in skip_files:
                continue

            file_path = os.path.join(reading_dir, filename)
            if not os.path.isfile(file_path):
                continue

            # Get file extension and corresponding MIME type
            _, ext = os.path.splitext(filename)
            ext = ext.lower()
            if ext not in extensions:
                continue

            try:
                with open(file_path, "rb") as file:
                    # Remove the leading dot
                    parsed_extension = ext[1:]
                    reader = Reader(parsed_extension, file)
                    json_data = reader.json()
                    self.assertIsInstance(json_data, str)
                    # Verify the manifest contains expected fields
                    manifest = json.loads(json_data)
                    self.assertIn("manifests", manifest)
                    self.assertIn("active_manifest", manifest)
            except Exception as e:
                self.fail(f"Failed to read metadata from {filename}: {str(e)}")

    def test_read_cawg_data_file(self):
        """Test reading C2PA metadata from C_with_CAWG_data.jpg file."""
        file_path = os.path.join(self.data_dir, "files-for-reading-tests", "C_with_CAWG_data.jpg")

        with open(file_path, "rb") as file:
            reader = Reader("image/jpeg", file)
            json_data = reader.json()
            self.assertIsInstance(json_data, str)

            # Parse the JSON and verify specific fields
            manifest_data = json.loads(json_data)

            # Verify basic manifest structure
            self.assertIn("manifests", manifest_data)
            self.assertIn("active_manifest", manifest_data)

            # Get the active manifest
            active_manifest_id = manifest_data["active_manifest"]
            active_manifest = manifest_data["manifests"][active_manifest_id]

            # Verify manifest is not null or empty
            assert active_manifest is not None, "Active manifest should not be null"
            assert len(active_manifest) > 0, "Active manifest should not be empty"


class TestBuilder(unittest.TestCase):
    def setUp(self):
        # Filter deprecation warnings for create_signer function
        warnings.filterwarnings("ignore", message="The create_signer function is deprecated")

        # Use the fixtures_dir fixture to set up paths
        self.data_dir = FIXTURES_DIR
        self.testPath = DEFAULT_TEST_FILE
        self.testPath2 = INGREDIENT_TEST_FILE
        with open(os.path.join(self.data_dir, "es256_certs.pem"), "rb") as cert_file:
            self.certs = cert_file.read()
        with open(os.path.join(self.data_dir, "es256_private.key"), "rb") as key_file:
            self.key = key_file.read()

        # Create a local Ps256 signer with certs and a timestamp server
        self.signer_info = C2paSignerInfo(
            alg=b"es256",
            sign_cert=self.certs,
            private_key=self.key,
            ta_url=b"http://timestamp.digicert.com"
        )
        self.signer = Signer.from_info(self.signer_info)

        self.testPath3 = os.path.join(self.data_dir, "A_thumbnail.jpg")
        self.testPath4 = ALTERNATIVE_INGREDIENT_TEST_FILE

        # Define a manifest as a dictionary
        self.manifestDefinition = {
            "claim_generator": "python_test",
            "claim_generator_info": [{
                "name": "python_test",
                "version": "0.0.1",
            }],
            "format": "image/jpeg",
            "title": "Python Test Image",
            "ingredients": [],
            "assertions": [
                {
                    "label": "c2pa.actions",
                    "data": {
                        "actions": [
                            {
                                "action": "c2pa.opened"
                            }
                        ]
                    }
                }
            ]
        }

        # Define an example ES256 callback signer
        self.callback_signer_alg = "Es256"
        def callback_signer_es256(data: bytes) -> bytes:
            private_key = serialization.load_pem_private_key(
                self.key,
                password=None,
                backend=default_backend()
            )
            signature = private_key.sign(
                data,
                ec.ECDSA(hashes.SHA256())
            )
            return signature
        self.callback_signer_es256 = callback_signer_es256

    def test_reserve_size_on_closed_signer(self):
        self.signer.close()
        with self.assertRaises(Error):
            self.signer.reserve_size()

    def test_streams_sign(self):
        with open(self.testPath, "rb") as file:
            builder = Builder(self.manifestDefinition)
            output = io.BytesIO(bytearray())
            builder.sign(self.signer, "image/jpeg", file, output)
            output.seek(0)
            reader = Reader("image/jpeg", output)
            json_data = reader.json()
            self.assertIn("Python Test", json_data)
            self.assertNotIn("validation_status", json_data)
            output.close()

    def test_archive_sign(self):
        with open(self.testPath, "rb") as file:
            builder = Builder(self.manifestDefinition)
            archive = io.BytesIO(bytearray())
            builder.to_archive(archive)
            builder = Builder.from_archive(archive)
            output = io.BytesIO(bytearray())
            builder.sign(self.signer, "image/jpeg", file, output)
            output.seek(0)
            reader = Reader("image/jpeg", output)
            json_data = reader.json()
            self.assertIn("Python Test", json_data)
            self.assertNotIn("validation_status", json_data)
            archive.close()
            output.close()

    def test_remote_sign(self):
        with open(self.testPath, "rb") as file:
            builder = Builder(self.manifestDefinition)
            builder.set_no_embed()
            output = io.BytesIO(bytearray())
            builder.sign(self.signer, "image/jpeg", file, output)

            output.seek(0)
            # When set_no_embed() is used, no manifest should be embedded in the file
            # So reading from the file should fail
            with self.assertRaises(Error):
                reader = Reader("image/jpeg", output)
            output.close()

    def test_remote_sign_using_returned_bytes(self):
        with open(self.testPath, "rb") as file:
            builder = Builder(self.manifestDefinition)
            builder.set_no_embed()
            with io.BytesIO() as output_buffer:
                manifest_data = builder.sign(
                    self.signer, "image/jpeg", file, output_buffer)
                output_buffer.seek(0)
                read_buffer = io.BytesIO(output_buffer.getvalue())

                with Reader("image/jpeg", read_buffer, manifest_data) as reader:
                    manifest_data = reader.json()
                    self.assertIn("Python Test", manifest_data)
                    self.assertNotIn("validation_status", manifest_data)

    def test_sign_all_files(self):
        """Test signing all files in both fixtures directories"""
        signing_dir = os.path.join(self.data_dir, "files-for-signing-tests")
        reading_dir = os.path.join(self.data_dir, "files-for-reading-tests")

        # Map of file extensions to MIME types
        mime_types = {
            '.jpg': 'image/jpeg',
            '.jpeg': 'image/jpeg',
            '.png': 'image/png',
            '.gif': 'image/gif',
            '.webp': 'image/webp',
            '.heic': 'image/heic',
            '.heif': 'image/heif',
            '.avif': 'image/avif',
            '.tif': 'image/tiff',
            '.tiff': 'image/tiff',
            '.mp4': 'video/mp4',
            '.avi': 'video/x-msvideo',
            '.mp3': 'audio/mpeg',
            '.m4a': 'audio/mp4',
            '.wav': 'audio/wav'
        }

        # Skip files that are known to be invalid or unsupported
        skip_files = {
            'sample3.invalid.wav',  # Invalid file
        }

        # Process both directories
        for directory in [signing_dir, reading_dir]:
            for filename in os.listdir(directory):
                if filename in skip_files:
                    continue

                file_path = os.path.join(directory, filename)
                if not os.path.isfile(file_path):
                    continue

                # Get file extension and corresponding MIME type
                _, ext = os.path.splitext(filename)
                ext = ext.lower()
                if ext not in mime_types:
                    continue

                mime_type = mime_types[ext]

                try:
                    with open(file_path, "rb") as file:
                        builder = Builder(self.manifestDefinition)
                        output = io.BytesIO(bytearray())
                        builder.sign(self.signer, mime_type, file, output)
                        output.seek(0)
                        reader = Reader(mime_type, output)
                        json_data = reader.json()
                        self.assertIn("Python Test", json_data)
                        self.assertNotIn("validation_status", json_data)
                        output.close()
                except Error.NotSupported:
                    continue
                except Exception as e:
                    self.fail(f"Failed to sign {filename}: {str(e)}")

    def test_builder_double_close(self):
        """Test that multiple close calls are handled gracefully."""
        builder = Builder(self.manifestDefinition)
        # First close
        builder.close()
        # Second close should not raise an exception
        builder.close()
        # Verify builder is closed
        with self.assertRaises(Error):
            builder.set_no_embed()

    def test_builder_add_ingredient_on_closed_builder(self):
        """Test that exception is raised when trying to add ingredient after close."""
        builder = Builder(self.manifestDefinition)

        builder.close()

        with self.assertRaises(Error):
            ingredient_json = '{"test": "ingredient"}'
            with open(self.testPath, 'rb') as f:
                builder.add_ingredient(ingredient_json, "image/jpeg", f)

    def test_builder_add_ingredient(self):
        """Test Builder class operations with a real file."""
        # Test creating builder from JSON

        builder = Builder.from_json(self.manifestDefinition)
        assert builder._builder is not None

        # Test adding ingredient
        ingredient_json = '{"test": "ingredient"}'
        with open(self.testPath, 'rb') as f:
            builder.add_ingredient(ingredient_json, "image/jpeg", f)

        builder.close()

    def test_builder_add_multiple_ingredients(self):
        """Test Builder class operations with a real file."""
        # Test creating builder from JSON

        builder = Builder.from_json(self.manifestDefinition)
        assert builder._builder is not None

        # Test builder operations
        builder.set_no_embed()
        builder.set_remote_url("http://test.url")

        # Test adding resource
        with open(self.testPath, 'rb') as f:
            builder.add_resource("test_uri", f)

        # Test adding ingredient
        ingredient_json = '{"test": "ingredient"}'
        with open(self.testPath, 'rb') as f:
            builder.add_ingredient(ingredient_json, "image/jpeg", f)

        # Test adding another ingredient
        ingredient_json = '{"test": "ingredient2"}'
        with open(self.testPath2, 'rb') as f:
            builder.add_ingredient(ingredient_json, "image/png", f)

        builder.close()

    def test_builder_sign_with_ingredient(self):
        """Test Builder class operations with a real file."""
        # Test creating builder from JSON

        builder = Builder.from_json(self.manifestDefinition)
        assert builder._builder is not None

        # Test adding ingredient
        ingredient_json = '{"title": "Test Ingredient"}'
        with open(self.testPath3, 'rb') as f:
            builder.add_ingredient(ingredient_json, "image/jpeg", f)

        with open(self.testPath2, "rb") as file:
            output = io.BytesIO(bytearray())
            builder.sign(self.signer, "image/jpeg", file, output)
            output.seek(0)
            reader = Reader("image/jpeg", output)
            json_data = reader.json()
            manifest_data = json.loads(json_data)

            # Verify active manifest exists
            self.assertIn("active_manifest", manifest_data)
            active_manifest_id = manifest_data["active_manifest"]

            # Verify active manifest object exists
            self.assertIn("manifests", manifest_data)
            self.assertIn(active_manifest_id, manifest_data["manifests"])
            active_manifest = manifest_data["manifests"][active_manifest_id]

            # Verify ingredients array exists in active manifest
            self.assertIn("ingredients", active_manifest)
            self.assertIsInstance(active_manifest["ingredients"], list)
            self.assertTrue(len(active_manifest["ingredients"]) > 0)

            # Verify the first ingredient's title matches what we set
            first_ingredient = active_manifest["ingredients"][0]
            self.assertEqual(first_ingredient["title"], "Test Ingredient")

        builder.close()

    def test_builder_sign_with_duplicate_ingredient(self):
        """Test Builder class operations with a real file."""
        # Test creating builder from JSON

        builder = Builder.from_json(self.manifestDefinition)
        assert builder._builder is not None

        # Test adding ingredient
        ingredient_json = '{"title": "Test Ingredient"}'
        with open(self.testPath3, 'rb') as f:
            builder.add_ingredient(ingredient_json, "image/jpeg", f)
            builder.add_ingredient(ingredient_json, "image/jpeg", f)
            builder.add_ingredient(ingredient_json, "image/jpeg", f)

        with open(self.testPath2, "rb") as file:
            output = io.BytesIO(bytearray())
            builder.sign(self.signer, "image/jpeg", file, output)
            output.seek(0)
            reader = Reader("image/jpeg", output)
            json_data = reader.json()
            manifest_data = json.loads(json_data)

            # Verify active manifest exists
            self.assertIn("active_manifest", manifest_data)
            active_manifest_id = manifest_data["active_manifest"]

            # Verify active manifest object exists
            self.assertIn("manifests", manifest_data)
            self.assertIn(active_manifest_id, manifest_data["manifests"])
            active_manifest = manifest_data["manifests"][active_manifest_id]

            # Verify ingredients array exists in active manifest
            self.assertIn("ingredients", active_manifest)
            self.assertIsInstance(active_manifest["ingredients"], list)
            self.assertTrue(len(active_manifest["ingredients"]) > 0)

            # Verify the first ingredient's title matches what we set
            first_ingredient = active_manifest["ingredients"][0]
            self.assertEqual(first_ingredient["title"], "Test Ingredient")

            # Verify subsequent labels are unique and have a double underscore with a monotonically inc. index
            second_ingredient = active_manifest["ingredients"][1]
            self.assertTrue(second_ingredient["label"].endswith("__1"))

            third_ingredient = active_manifest["ingredients"][2]
            self.assertTrue(third_ingredient["label"].endswith("__2"))

        builder.close()

    def test_builder_sign_with_ingredient_from_stream(self):
        """Test Builder class operations with a real file using stream for ingredient."""
        # Test creating builder from JSON
        builder = Builder.from_json(self.manifestDefinition)
        assert builder._builder is not None

        # Test adding ingredient using stream
        ingredient_json = '{"title": "Test Ingredient Stream"}'
        with open(self.testPath3, 'rb') as f:
            builder.add_ingredient_from_stream(
                ingredient_json, "image/jpeg", f)

        with open(self.testPath2, "rb") as file:
            output = io.BytesIO(bytearray())
            builder.sign(self.signer, "image/jpeg", file, output)
            output.seek(0)
            reader = Reader("image/jpeg", output)
            json_data = reader.json()
            manifest_data = json.loads(json_data)

            # Verify active manifest exists
            self.assertIn("active_manifest", manifest_data)
            active_manifest_id = manifest_data["active_manifest"]

            # Verify active manifest object exists
            self.assertIn("manifests", manifest_data)
            self.assertIn(active_manifest_id, manifest_data["manifests"])
            active_manifest = manifest_data["manifests"][active_manifest_id]

            # Verify ingredients array exists in active manifest
            self.assertIn("ingredients", active_manifest)
            self.assertIsInstance(active_manifest["ingredients"], list)
            self.assertTrue(len(active_manifest["ingredients"]) > 0)

            # Verify the first ingredient's title matches what we set
            first_ingredient = active_manifest["ingredients"][0]
            self.assertEqual(
                first_ingredient["title"],
                "Test Ingredient Stream")

        builder.close()

    def test_builder_sign_with_multiple_ingredient(self):
        """Test Builder class operations with multiple ingredients."""
        # Test creating builder from JSON
        builder = Builder.from_json(self.manifestDefinition)
        assert builder._builder is not None

        # Add first ingredient
        ingredient_json1 = '{"title": "Test Ingredient 1"}'
        with open(self.testPath3, 'rb') as f:
            builder.add_ingredient(ingredient_json1, "image/jpeg", f)

        # Add second ingredient
        ingredient_json2 = '{"title": "Test Ingredient 2"}'
        cloud_path = ALTERNATIVE_INGREDIENT_TEST_FILE
        with open(cloud_path, 'rb') as f:
            builder.add_ingredient(ingredient_json2, "image/jpeg", f)

        with open(self.testPath2, "rb") as file:
            output = io.BytesIO(bytearray())
            builder.sign(self.signer, "image/jpeg", file, output)
            output.seek(0)
            reader = Reader("image/jpeg", output)
            json_data = reader.json()
            manifest_data = json.loads(json_data)

            # Verify active manifest exists
            self.assertIn("active_manifest", manifest_data)
            active_manifest_id = manifest_data["active_manifest"]

            # Verify active manifest object exists
            self.assertIn("manifests", manifest_data)
            self.assertIn(active_manifest_id, manifest_data["manifests"])
            active_manifest = manifest_data["manifests"][active_manifest_id]

            # Verify ingredients array exists in active manifest
            self.assertIn("ingredients", active_manifest)
            self.assertIsInstance(active_manifest["ingredients"], list)
            self.assertEqual(len(active_manifest["ingredients"]), 2)

            # Verify both ingredients exist in the array (order doesn't matter)
            ingredient_titles = [ing["title"]
                                 for ing in active_manifest["ingredients"]]
            self.assertIn("Test Ingredient 1", ingredient_titles)
            self.assertIn("Test Ingredient 2", ingredient_titles)

        builder.close()

    def test_builder_sign_with_multiple_ingredients_from_stream(self):
        """Test Builder class operations with multiple ingredients using streams."""
        # Test creating builder from JSON
        builder = Builder.from_json(self.manifestDefinition)
        assert builder._builder is not None

        # Add first ingredient using stream
        ingredient_json1 = '{"title": "Test Ingredient Stream 1"}'
        with open(self.testPath3, 'rb') as f:
            builder.add_ingredient_from_stream(
                ingredient_json1, "image/jpeg", f)

        # Add second ingredient using stream
        ingredient_json2 = '{"title": "Test Ingredient Stream 2"}'
        cloud_path = ALTERNATIVE_INGREDIENT_TEST_FILE
        with open(cloud_path, 'rb') as f:
            builder.add_ingredient_from_stream(
                ingredient_json2, "image/jpeg", f)

        with open(self.testPath2, "rb") as file:
            output = io.BytesIO(bytearray())
            builder.sign(self.signer, "image/jpeg", file, output)
            output.seek(0)
            reader = Reader("image/jpeg", output)
            json_data = reader.json()
            manifest_data = json.loads(json_data)

            # Verify active manifest exists
            self.assertIn("active_manifest", manifest_data)
            active_manifest_id = manifest_data["active_manifest"]

            # Verify active manifest object exists
            self.assertIn("manifests", manifest_data)
            self.assertIn(active_manifest_id, manifest_data["manifests"])
            active_manifest = manifest_data["manifests"][active_manifest_id]

            # Verify ingredients array exists in active manifest
            self.assertIn("ingredients", active_manifest)
            self.assertIsInstance(active_manifest["ingredients"], list)
            self.assertEqual(len(active_manifest["ingredients"]), 2)

            # Verify both ingredients exist in the array (order doesn't matter)
            ingredient_titles = [ing["title"]
                                 for ing in active_manifest["ingredients"]]
            self.assertIn("Test Ingredient Stream 1", ingredient_titles)
            self.assertIn("Test Ingredient Stream 2", ingredient_titles)

        builder.close()

    def test_builder_set_remote_url(self):
        """Test setting the remote url of a builder."""
        builder = Builder.from_json(self.manifestDefinition)
        builder.set_remote_url("http://this_does_not_exist/foo.jpg")

        with open(self.testPath2, "rb") as file:
            output = io.BytesIO(bytearray())
            builder.sign(self.signer, "image/jpeg", file, output)
            output.seek(0)
            d = output.read()
            self.assertIn(b'provenance="http://this_does_not_exist/foo.jpg"', d)

    def test_builder_set_remote_url_no_embed(self):
        """Test setting the remote url of a builder with no embed flag."""
        builder = Builder.from_json(self.manifestDefinition)
        load_settings(r'{"verify": { "remote_manifest_fetch": false} }')
        builder.set_no_embed()
        builder.set_remote_url("http://this_does_not_exist/foo.jpg")

        with open(self.testPath2, "rb") as file:
            output = io.BytesIO(bytearray())
            builder.sign(self.signer, "image/jpeg", file, output)
            output.seek(0)
            with self.assertRaises(Error) as e:
                Reader("image/jpeg", output)

        self.assertIn("http://this_does_not_exist/foo.jpg", e.exception.message)

        # Return back to default settings
        load_settings(r'{"verify": { "remote_manifest_fetch": true} }')

    def test_sign_file(self):
        """Test signing a file using the sign_file method."""
        # Create a temporary directory for the test
        temp_dir = tempfile.mkdtemp()
        try:
            # Create a temporary output file path
            output_path = os.path.join(temp_dir, "signed_output.jpg")

            # Use the sign_file method
            builder = Builder(self.manifestDefinition)
            manifest_bytes = builder.sign_file(
                source_path=self.testPath,
                dest_path=output_path,
                signer=self.signer
            )

            # Verify the output file was created
            self.assertTrue(os.path.exists(output_path))

            # Read the signed file and verify the manifest
            with open(output_path, "rb") as file:
                reader = Reader("image/jpeg", file)
                json_data = reader.json()
                self.assertIn("Python Test", json_data)
                self.assertNotIn("validation_status", json_data)

        finally:
            # Clean up the temporary directory
            shutil.rmtree(temp_dir)

<<<<<<< HEAD
    def test_sign_extensionless_jpg_file(self):
        """Test signing a file using the sign_file method."""
        # Create a temporary directory for the test
        temp_dir = tempfile.mkdtemp()
        try:
            # Use the extensionless jpg from the test files
            extensionless_dir = os.path.join(FIXTURES_DIR, "extensionless-files")
            source_path = os.path.join(extensionless_dir, "jpg")

            output_path = os.path.join(temp_dir, "signed_output.jpg")

            # Use the sign_file method
            builder = Builder(self.manifestDefinition)
            manifest_bytes = builder.sign_file(
                source_path=source_path,
                dest_path=output_path,
                signer=self.signer
            )

            # Verify the output file was created
            self.assertTrue(os.path.exists(output_path))

            # Verify
            self.assertIsInstance(manifest_bytes, bytes)
            self.assertGreater(len(manifest_bytes), 0)

            # Read the signed file and verify the manifest
            with open(output_path, "rb") as file:
                reader = Reader("image/jpeg", file)
                json_data = reader.json()
                self.assertIn("Python Test", json_data)
                self.assertNotIn("validation_status", json_data)

        finally:
            # Clean up the temporary directory
            shutil.rmtree(temp_dir)

    def test_sign_extensionless_svg_file(self):
        """Test signing an extensionless SVG file using the sign_file method."""
        # Create a temporary directory for the test
        temp_dir = tempfile.mkdtemp()
        try:
            # Use the extensionless svg from the test files
            extensionless_dir = os.path.join(FIXTURES_DIR, "extensionless-files")
            source_path = os.path.join(extensionless_dir, "svg")

            output_path = os.path.join(temp_dir, "signed_output.svg")

            # Use the sign_file method
            builder = Builder(self.manifestDefinition)
            manifest_bytes = builder.sign_file(
                source_path=source_path,
                dest_path=output_path,
                signer=self.signer
            )

            # Verify the output file was created
            self.assertTrue(os.path.exists(output_path))

            # Verify output
            self.assertIsInstance(manifest_bytes, bytes)
            self.assertGreater(len(manifest_bytes), 0)

            # Read the signed file and verify the manifest
            with open(output_path, "rb") as file:
                reader = Reader("image/svg+xml", file)
                json_data = reader.json()
                self.assertIn("Python Test", json_data)
                self.assertNotIn("validation_status", json_data)

        finally:
            # Clean up the temporary directory
            shutil.rmtree(temp_dir)

    def test_builder_sign_extensionless_svg_file_mimetype(self):
        """Test signing an extensionless SVG file using the builder.sign method."""
        # Create a temporary directory for the test
        temp_dir = tempfile.mkdtemp()
        try:
            # Use the extensionless svg from the test files
            extensionless_dir = os.path.join(FIXTURES_DIR, "extensionless-files")
            source_path = os.path.join(extensionless_dir, "svg")

            output_path = os.path.join(temp_dir, "signed_output.svg")

            # Use the builder.sign method
            builder = Builder(self.manifestDefinition)
            with open(source_path, 'rb') as source_file, open(output_path, 'wb') as dest_file:
                builder.sign(
                    signer=self.signer,
                    format="image/svg+xml",  # Use extension instead of MIME type
                    source=source_file,
                    dest=dest_file
                )

            # Verify the output file was created
            self.assertTrue(os.path.exists(output_path))

            # Read the signed file and verify the manifest
            with open(output_path, "rb") as file:
                reader = Reader("image/svg+xml", file)
                json_data = reader.json()
                self.assertIn("Python Test", json_data)
                self.assertNotIn("validation_status", json_data)

        finally:
            # Clean up the temporary directory
            shutil.rmtree(temp_dir)

    def test_builder_sign_extensionless_svg_file_ext(self):
        """Test signing an extensionless SVG file using the builder.sign method."""
        # Create a temporary directory for the test
        temp_dir = tempfile.mkdtemp()
        try:
            # Use the extensionless svg from the test files
            extensionless_dir = os.path.join(FIXTURES_DIR, "extensionless-files")
            source_path = os.path.join(extensionless_dir, "svg")

            output_path = os.path.join(temp_dir, "signed_output.svg")

            # Use the builder.sign method
            builder = Builder(self.manifestDefinition)
            with open(source_path, 'rb') as source_file, open(output_path, 'wb') as dest_file:
                builder.sign(
                    signer=self.signer,
                    format="svg",  # Use extension instead of MIME type
                    source=source_file,
                    dest=dest_file
                )

            # Verify the output file was created
            self.assertTrue(os.path.exists(output_path))

            # Read the signed file and verify the manifest
            with open(output_path, "rb") as file:
                reader = Reader("image/svg+xml", file)
                json_data = reader.json()
                self.assertIn("Python Test", json_data)
                self.assertNotIn("validation_status", json_data)

        finally:
            # Clean up the temporary directory
            shutil.rmtree(temp_dir)

=======
>>>>>>> 23be719c
    def test_sign_file_callback_signer(self):
        """Test signing a file using the sign_file method."""

        temp_dir = tempfile.mkdtemp()

        try:
            output_path = os.path.join(temp_dir, "signed_output.jpg")

            # Use the sign_file method
            builder = Builder(self.manifestDefinition)

            # Create signer with callback using create_signer function
            signer = create_signer(
                callback=self.callback_signer_es256,
                alg=SigningAlg.ES256,
                certs=self.certs.decode('utf-8'),
                tsa_url="http://timestamp.digicert.com"
            )

            manifest_bytes = builder.sign_file(
                source_path=self.testPath,
                dest_path=output_path,
                signer=signer
            )

            # Verify the output file was created
            self.assertTrue(os.path.exists(output_path))

            # Verify results
            self.assertIsInstance(manifest_bytes, bytes)
            self.assertGreater(len(manifest_bytes), 0)

            # Read the signed file and verify the manifest
            with open(output_path, "rb") as file, Reader("image/jpeg", file) as reader:
                json_data = reader.json()
                self.assertNotIn("validation_status", json_data)

                # Parse the JSON and verify the signature algorithm
                manifest_data = json.loads(json_data)
                active_manifest_id = manifest_data["active_manifest"]
                active_manifest = manifest_data["manifests"][active_manifest_id]

                self.assertIn("signature_info", active_manifest)
                signature_info = active_manifest["signature_info"]
                self.assertEqual(signature_info["alg"], self.callback_signer_alg)

        finally:
            shutil.rmtree(temp_dir)

    def test_sign_file_callback_signer_managed(self):
        """Test signing a file using the sign_file method with context managers."""

        temp_dir = tempfile.mkdtemp()

        try:
            output_path = os.path.join(temp_dir, "signed_output_managed.jpg")

            # Create builder and signer with context managers
            with Builder(self.manifestDefinition) as builder, create_signer(
                callback=self.callback_signer_es256,
                alg=SigningAlg.ES256,
                certs=self.certs.decode('utf-8'),
                tsa_url="http://timestamp.digicert.com"
            ) as signer:

                # Sign the file
                manifest_bytes = builder.sign_file(
                    source_path=self.testPath,
                    dest_path=output_path,
                    signer=signer
                )

            # Verify results
            self.assertTrue(os.path.exists(output_path))
            self.assertIsInstance(manifest_bytes, bytes)
            self.assertGreater(len(manifest_bytes), 0)

            # Verify signed data can be read
            with open(output_path, "rb") as file, Reader("image/jpeg", file) as reader:
                json_data = reader.json()
                self.assertIn("Python Test", json_data)
                self.assertNotIn("validation_status", json_data)

                # Parse the JSON and verify the signature algorithm
                manifest_data = json.loads(json_data)
                active_manifest_id = manifest_data["active_manifest"]
                active_manifest = manifest_data["manifests"][active_manifest_id]

                # Verify the signature_info contains the correct algorithm
                self.assertIn("signature_info", active_manifest)
                signature_info = active_manifest["signature_info"]
                self.assertEqual(signature_info["alg"], self.callback_signer_alg)

        finally:
            shutil.rmtree(temp_dir)

    def test_sign_file_callback_signer_managed_multiple_uses(self):
        """Test that a signer can be used multiple times with context managers."""

        temp_dir = tempfile.mkdtemp()

        try:
            # Create builder and signer with context managers
            with Builder(self.manifestDefinition) as builder, create_signer(
                callback=self.callback_signer_es256,
                alg=SigningAlg.ES256,
                certs=self.certs.decode('utf-8'),
                tsa_url="http://timestamp.digicert.com"
            ) as signer:

                # First signing operation
                output_path_1 = os.path.join(temp_dir, "signed_output_1.jpg")
                manifest_bytes_1 = builder.sign_file(
                    source_path=self.testPath,
                    dest_path=output_path_1,
                    signer=signer
                )

                # Verify first signing was successful
                self.assertTrue(os.path.exists(output_path_1))
                self.assertIsInstance(manifest_bytes_1, bytes)
                self.assertGreater(len(manifest_bytes_1), 0)

                # Second signing operation with the same signer
                # This is to verify we don't free the signer or the callback too early
                output_path_2 = os.path.join(temp_dir, "signed_output_2.jpg")
                manifest_bytes_2 = builder.sign_file(
                    source_path=self.testPath,
                    dest_path=output_path_2,
                    signer=signer
                )

                # Verify second signing was successful
                self.assertTrue(os.path.exists(output_path_2))
                self.assertIsInstance(manifest_bytes_2, bytes)
                self.assertGreater(len(manifest_bytes_2), 0)

                # Verify both files contain valid C2PA data
                for output_path in [output_path_1, output_path_2]:
                    with open(output_path, "rb") as file, Reader("image/jpeg", file) as reader:
                        json_data = reader.json()
                        self.assertIn("Python Test", json_data)
                        self.assertNotIn("validation_status", json_data)

                        # Parse the JSON and verify the signature algorithm
                        manifest_data = json.loads(json_data)
                        active_manifest_id = manifest_data["active_manifest"]
                        active_manifest = manifest_data["manifests"][active_manifest_id]

                        # Verify the signature_info contains the correct algorithm
                        self.assertIn("signature_info", active_manifest)
                        signature_info = active_manifest["signature_info"]
                        self.assertEqual(signature_info["alg"], self.callback_signer_alg)

        finally:
            shutil.rmtree(temp_dir)

    def test_builder_sign_file_callback_signer_from_callback(self):
        """Test signing a file using the sign_file method with Signer.from_callback."""

        temp_dir = tempfile.mkdtemp()
        try:

            output_path = os.path.join(temp_dir, "signed_output_from_callback.jpg")

            # Will use the sign_file method
            builder = Builder(self.manifestDefinition)

            # Create signer with callback using Signer.from_callback
            signer = Signer.from_callback(
                callback=self.callback_signer_es256,
                alg=SigningAlg.ES256,
                certs=self.certs.decode('utf-8'),
                tsa_url="http://timestamp.digicert.com"
            )

            manifest_bytes = builder.sign_file(
                source_path=self.testPath,
                dest_path=output_path,
                signer=signer
            )

            # Verify the output file was created
            self.assertTrue(os.path.exists(output_path))

            # Verify results
            self.assertIsInstance(manifest_bytes, bytes)
            self.assertGreater(len(manifest_bytes), 0)

            # Read the signed file and verify the manifest
            with open(output_path, "rb") as file, Reader("image/jpeg", file) as reader:
                json_data = reader.json()
                self.assertIn("Python Test", json_data)
                self.assertNotIn("validation_status", json_data)

                # Parse the JSON and verify the signature algorithm
                manifest_data = json.loads(json_data)
                active_manifest_id = manifest_data["active_manifest"]
                active_manifest = manifest_data["manifests"][active_manifest_id]

                # Verify the signature_info contains the correct algorithm
                self.assertIn("signature_info", active_manifest)
                signature_info = active_manifest["signature_info"]
                self.assertEqual(signature_info["alg"], self.callback_signer_alg)

        finally:
            shutil.rmtree(temp_dir)

    def test_sign_file_using_callback_signer_overloads(self):
        """Test signing a file using the sign_file function with a Signer object."""
        # Create a temporary directory for the test
        temp_dir = tempfile.mkdtemp()

        try:
            # Create a temporary output file path
            output_path = os.path.join(temp_dir, "signed_output_callback.jpg")

            # Create signer with callback
            signer = Signer.from_callback(
                callback=self.callback_signer_es256,
                alg=SigningAlg.ES256,
                certs=self.certs.decode('utf-8'),
                tsa_url="http://timestamp.digicert.com"
            )

            # Overload that returns a JSON string
            result_json = sign_file(
                self.testPath,
                output_path,
                self.manifestDefinition,
                signer,
                False
            )

            # Verify the output file was created
            self.assertTrue(os.path.exists(output_path))

            # Verify the result is JSON
            self.assertIsInstance(result_json, str)
            self.assertGreater(len(result_json), 0)

            manifest_data = json.loads(result_json)
            self.assertIn("manifests", manifest_data)
            self.assertIn("active_manifest", manifest_data)

            output_path_bytes = os.path.join(temp_dir, "signed_output_callback_bytes.jpg")
            # Overload that returns bytes
            result_bytes = sign_file(
                self.testPath,
                output_path_bytes,
                self.manifestDefinition,
                signer,
                True
            )

            # Verify the output file was created
            self.assertTrue(os.path.exists(output_path_bytes))

            # Verify the result is bytes
            self.assertIsInstance(result_bytes, bytes)
            self.assertGreater(len(result_bytes), 0)

            # Read the signed file and verify the manifest contains expected content
            with open(output_path, "rb") as file:
                reader = Reader("image/jpeg", file)
                file_manifest_json = reader.json()
                self.assertIn("Python Test", file_manifest_json)
                self.assertNotIn("validation_status", file_manifest_json)

        finally:
            shutil.rmtree(temp_dir)

    def test_sign_file_overloads(self):
        """Test that the overloaded sign_file function works with both parameter types."""
        # Create a temporary directory for the test
        temp_dir = tempfile.mkdtemp()
        try:
            # Test with C2paSignerInfo
            output_path_1 = os.path.join(temp_dir, "signed_output_1.jpg")

            # Load test certificates and key
            with open(os.path.join(self.data_dir, "es256_certs.pem"), "rb") as cert_file:
                certs = cert_file.read()
            with open(os.path.join(self.data_dir, "es256_private.key"), "rb") as key_file:
                key = key_file.read()

            # Create signer info
            signer_info = C2paSignerInfo(
                alg=b"es256",
                sign_cert=certs,
                private_key=key,
                ta_url=b"http://timestamp.digicert.com"
            )

            # Test with C2paSignerInfo parameter - JSON return
            result_1 = sign_file(
                self.testPath,
                output_path_1,
                self.manifestDefinition,
                signer_info,
                False
            )

            self.assertIsInstance(result_1, str)
            self.assertTrue(os.path.exists(output_path_1))

            # Test with C2paSignerInfo parameter - bytes return
            output_path_1_bytes = os.path.join(temp_dir, "signed_output_1_bytes.jpg")
            result_1_bytes = sign_file(
                self.testPath,
                output_path_1_bytes,
                self.manifestDefinition,
                signer_info,
                True
            )

            self.assertIsInstance(result_1_bytes, bytes)
            self.assertTrue(os.path.exists(output_path_1_bytes))

            # Test with Signer object
            output_path_2 = os.path.join(temp_dir, "signed_output_2.jpg")

            # Create a signer from the signer info
            signer = Signer.from_info(signer_info)

            # Test with Signer parameter - JSON return
            result_2 = sign_file(
                self.testPath,
                output_path_2,
                self.manifestDefinition,
                signer,
                False
            )

            self.assertIsInstance(result_2, str)
            self.assertTrue(os.path.exists(output_path_2))

            # Test with Signer parameter - bytes return
            output_path_2_bytes = os.path.join(temp_dir, "signed_output_2_bytes.jpg")
            result_2_bytes = sign_file(
                self.testPath,
                output_path_2_bytes,
                self.manifestDefinition,
                signer,
                True
            )

            self.assertIsInstance(result_2_bytes, bytes)
            self.assertTrue(os.path.exists(output_path_2_bytes))

            # Both JSON results should be similar (same manifest structure)
            manifest_1 = json.loads(result_1)
            manifest_2 = json.loads(result_2)

            self.assertIn("manifests", manifest_1)
            self.assertIn("manifests", manifest_2)
            self.assertIn("active_manifest", manifest_1)
            self.assertIn("active_manifest", manifest_2)

            # Both bytes results should be non-empty
            self.assertGreater(len(result_1_bytes), 0)
            self.assertGreater(len(result_2_bytes), 0)

        finally:
            # Clean up the temporary directory
            shutil.rmtree(temp_dir)

    def test_sign_file_callback_signer_reports_error(self):
        """Test signing a file using the sign_file method with a callback that reports an error."""

        temp_dir = tempfile.mkdtemp()

        try:
            output_path = os.path.join(temp_dir, "signed_output.jpg")

            # Use the sign_file method
            builder = Builder(self.manifestDefinition)

            # Define a callback that always returns None to simulate an error
            def error_callback_signer(data: bytes) -> bytes:
                # Could alternatively also raise an error
                # raise RuntimeError("Simulated signing error")
                return None

            # Create signer with error callback using create_signer function
            signer = create_signer(
                callback=error_callback_signer,
                alg=SigningAlg.ES256,
                certs=self.certs.decode('utf-8'),
                tsa_url="http://timestamp.digicert.com"
            )

            # The signing operation should fail due to the error callback
            with self.assertRaises(Error):
                builder.sign_file(
                    source_path=self.testPath,
                    dest_path=output_path,
                    signer=signer
                )

            # Verify the output file stays empty,
            # as no data should have been written
            self.assertTrue(os.path.exists(output_path))
            self.assertEqual(os.path.getsize(output_path), 0)

        finally:
            shutil.rmtree(temp_dir)
<<<<<<< HEAD

=======
>>>>>>> 23be719c

class TestStream(unittest.TestCase):
    def setUp(self):
        # Create a temporary file for testing
        self.temp_file = io.BytesIO()
        self.test_data = b"Hello, World!"
        self.temp_file.write(self.test_data)
        self.temp_file.seek(0)

    def tearDown(self):
        self.temp_file.close()

    def test_stream_initialization(self):
        """Test proper initialization of Stream class."""
        stream = Stream(self.temp_file)
        self.assertTrue(stream.initialized)
        self.assertFalse(stream.closed)
        stream.close()

    def test_stream_initialization_with_invalid_object(self):
        """Test initialization with an invalid object."""
        with self.assertRaises(TypeError):
            Stream("not a file-like object")

    def test_stream_read(self):
        """Test reading from a stream."""
        stream = Stream(self.temp_file)
        try:
            # Create a buffer to read into
            buffer = (ctypes.c_ubyte * 13)()
            # Read the data
            bytes_read = stream._read_cb(None, buffer, 13)
            # Verify the data
            self.assertEqual(bytes_read, 13)
            self.assertEqual(bytes(buffer[:bytes_read]), self.test_data)
        finally:
            stream.close()

    def test_stream_write(self):
        """Test writing to a stream."""
        output = io.BytesIO()
        stream = Stream(output)
        try:
            # Create test data
            test_data = b"Test Write"
            buffer = (ctypes.c_ubyte * len(test_data))(*test_data)
            # Write the data
            bytes_written = stream._write_cb(None, buffer, len(test_data))
            # Verify the data
            self.assertEqual(bytes_written, len(test_data))
            output.seek(0)
            self.assertEqual(output.read(), test_data)
        finally:
            stream.close()

    def test_stream_seek(self):
        """Test seeking in a stream."""
        stream = Stream(self.temp_file)
        try:
            # Seek to position 7 (after "Hello, ")
            new_pos = stream._seek_cb(None, 7, 0)  # 0 = SEEK_SET
            self.assertEqual(new_pos, 7)
            # Read from new position
            buffer = (ctypes.c_ubyte * 6)()
            bytes_read = stream._read_cb(None, buffer, 6)
            self.assertEqual(bytes(buffer[:bytes_read]), b"World!")
        finally:
            stream.close()

    def test_stream_flush(self):
        """Test flushing a stream."""
        output = io.BytesIO()
        stream = Stream(output)
        try:
            # Write some data
            test_data = b"Test Flush"
            buffer = (ctypes.c_ubyte * len(test_data))(*test_data)
            stream._write_cb(None, buffer, len(test_data))
            # Flush the stream
            result = stream._flush_cb(None)
            self.assertEqual(result, 0)
        finally:
            stream.close()

    def test_stream_context_manager(self):
        """Test stream as a context manager."""
        with Stream(self.temp_file) as stream:
            self.assertTrue(stream.initialized)
            self.assertFalse(stream.closed)
        self.assertTrue(stream.closed)

    def test_stream_double_close(self):
        """Test that multiple close calls are handled gracefully."""
        stream = Stream(self.temp_file)
        stream.close()
        # Second close should not raise an exception
        stream.close()
        self.assertTrue(stream.closed)

    def test_stream_read_after_close(self):
        """Test reading from a closed stream."""
        stream = Stream(self.temp_file)
        # Store callbacks before closing
        read_cb = stream._read_cb
        stream.close()
        buffer = (ctypes.c_ubyte * 13)()
        # Reading from closed stream should return -1
        self.assertEqual(read_cb(None, buffer, 13), -1)

    def test_stream_write_after_close(self):
        """Test writing to a closed stream."""
        stream = Stream(self.temp_file)
        # Store callbacks before closing
        write_cb = stream._write_cb
        stream.close()
        test_data = b"Test Write"
        buffer = (ctypes.c_ubyte * len(test_data))(*test_data)
        # Writing to closed stream should return -1
        self.assertEqual(write_cb(None, buffer, len(test_data)), -1)

    def test_stream_seek_after_close(self):
        """Test seeking in a closed stream."""
        stream = Stream(self.temp_file)
        # Store callbacks before closing
        seek_cb = stream._seek_cb
        stream.close()
        # Seeking in closed stream should return -1
        self.assertEqual(seek_cb(None, 5, 0), -1)

    def test_stream_flush_after_close(self):
        """Test flushing a closed stream."""
        stream = Stream(self.temp_file)
        # Store callbacks before closing
        flush_cb = stream._flush_cb
        stream.close()
        # Flushing closed stream should return -1
        self.assertEqual(flush_cb(None), -1)


class TestLegacyAPI(unittest.TestCase):
    def setUp(self):
        # Filter specific deprecation warnings for legacy API tests
        warnings.filterwarnings("ignore", message="The read_file function is deprecated")
        warnings.filterwarnings("ignore", message="The sign_file function is deprecated")
        warnings.filterwarnings("ignore", message="The read_ingredient_file function is deprecated")

        self.data_dir = FIXTURES_DIR
        self.testPath = DEFAULT_TEST_FILE

        # Create temp directory for tests
        self.temp_data_dir = os.path.join(self.data_dir, "temp_data")
        os.makedirs(self.temp_data_dir, exist_ok=True)

    def tearDown(self):
        """Clean up temporary files after each test."""
        if os.path.exists(self.temp_data_dir):
            shutil.rmtree(self.temp_data_dir)

    def test_invalid_settings_str(self):
        """Test loading a malformed settings string."""
        with self.assertRaises(Error):
            load_settings(r'{"verify": { "remote_manifest_fetch": false }')

    def test_read_ingredient_file(self):
        """Test reading a C2PA ingredient from a file."""
        # Test reading ingredient from file with data_dir
        temp_data_dir = os.path.join(self.data_dir, "temp_data")
        os.makedirs(temp_data_dir, exist_ok=True)

        ingredient_json_with_dir = read_ingredient_file(self.testPath, temp_data_dir)

        # Verify some fields
        ingredient_data = json.loads(ingredient_json_with_dir)
        self.assertEqual(ingredient_data["title"], DEFAULT_TEST_FILE_NAME)
        self.assertEqual(ingredient_data["format"], "image/jpeg")
        self.assertIn("thumbnail", ingredient_data)

    def test_read_file(self):
        """Test reading a C2PA ingredient from a file."""
        temp_data_dir = os.path.join(self.data_dir, "temp_data")
        os.makedirs(temp_data_dir, exist_ok=True)

        # self.testPath has C2PA metadata to read
        file_json_with_dir = read_file(self.testPath, temp_data_dir)

        # Parse the JSON and verify specific fields
        file_data = json.loads(file_json_with_dir)
        expected_manifest_id = "contentauth:urn:uuid:c85a2b90-f1a0-4aa4-b17f-f938b475804e"

        # Verify some fields
        self.assertEqual(file_data["active_manifest"], expected_manifest_id)
        self.assertIn("manifests", file_data)
        self.assertIn(expected_manifest_id, file_data["manifests"])

    def test_sign_file(self):
        """Test signing a file with C2PA manifest."""
        # Set up test paths
        temp_data_dir = os.path.join(self.data_dir, "temp_data")
        os.makedirs(temp_data_dir, exist_ok=True)
        output_path = os.path.join(temp_data_dir, "signed_output.jpg")

        # Load test certificates and key
        with open(os.path.join(self.data_dir, "es256_certs.pem"), "rb") as cert_file:
            certs = cert_file.read()
        with open(os.path.join(self.data_dir, "es256_private.key"), "rb") as key_file:
            key = key_file.read()

        # Create signer info
        signer_info = C2paSignerInfo(
            alg=b"es256",
            sign_cert=certs,
            private_key=key,
            ta_url=b"http://timestamp.digicert.com"
        )

        # Create a simple manifest
        manifest = {
            "claim_generator": "python_internals_test",
            "claim_generator_info": [{
                "name": "python_internals_test",
                "version": "0.0.1",
            }],
            "format": "image/jpeg",
            "title": "Python Test Signed Image",
            "ingredients": [],
            "assertions": [
                {
                    "label": "c2pa.actions",
                    "data": {
                        "actions": [
                            {
                                "action": "c2pa.opened"
                            }
                        ]
                    }
                }
            ]
        }

        # Convert manifest to JSON string
        manifest_json = json.dumps(manifest)

        try:
            # Sign the file
            result_json = sign_file(
                self.testPath,
                output_path,
                manifest_json,
                signer_info
            )

        finally:
            # Clean up
            if os.path.exists(output_path):
                os.remove(output_path)


class TestHelpers(unittest.TestCase):
    def test_guess_mime_type_using_magic_number(self):
        """Test the _guess_mime_type_using_magic_number function with various file formats."""
        extensionless_dir = os.path.join(FIXTURES_DIR, "extensionless-files")

        # Test cases with explicit file paths and expected results
        test_cases = [
            (os.path.join(extensionless_dir, "svg"), ('svg', 'image/svg+xml')),
            (os.path.join(extensionless_dir, "png"), ('png', 'image/png')),
            (os.path.join(extensionless_dir, "jpg"), ('jpg', 'image/jpeg')),
            (os.path.join(extensionless_dir, "gif"), ('gif', 'image/gif')),
            (os.path.join(extensionless_dir, "heic"), ('heic', 'image/heic')),
            (os.path.join(extensionless_dir, "tiff"), ('tiff', 'image/tiff')),
            (os.path.join(extensionless_dir, "webp"), ('webp', 'image/webp')),
            (os.path.join(extensionless_dir, "avif"), ('avif', 'image/avif')),
            (os.path.join(extensionless_dir, "mp4"), ('mp4', 'video/mp4')),
            (os.path.join(extensionless_dir, "avi"), ('avi', 'video/x-msvideo')),
            (os.path.join(extensionless_dir, "mp3"), ('mp3', 'audio/mpeg')),
            (os.path.join(extensionless_dir, "m4a"), ('m4a', 'audio/mp4')),
            (os.path.join(extensionless_dir, "wav"), ('wav', 'audio/wav')),
            (os.path.join(extensionless_dir, "pdf"), ('pdf', 'application/pdf')),
        ]

        # Test each file explicitly
        for file_path, expected_result in test_cases:
            filename = os.path.basename(file_path)
            with self.subTest(filename=filename):
                result = _guess_mime_type_using_magic_number(file_path)

                # Verify the result matches expectations
                self.assertIsNotNone(result, f"Failed to detect type for {filename}")
                self.assertEqual(result, expected_result,
                               f"Expected {expected_result} for {filename}, got {result}")

                # Verify extension matches filename
                expected_extension = filename
                self.assertEqual(result[0], expected_extension,
                               f"Extension mismatch for {filename}: expected {expected_extension}, got {result[0]}")

        # Test with non-existent file
        non_existent_path = os.path.join(extensionless_dir, "non_existent_file")
        result = _guess_mime_type_using_magic_number(non_existent_path)
        self.assertIsNone(result, "Should return None for non-existent file")


if __name__ == '__main__':
    unittest.main()<|MERGE_RESOLUTION|>--- conflicted
+++ resolved
@@ -25,11 +25,7 @@
 import shutil
 
 from c2pa import Builder, C2paError as Error, Reader, C2paSigningAlg as SigningAlg, C2paSignerInfo, Signer, sdk_version
-<<<<<<< HEAD
 from c2pa.c2pa import Stream, read_ingredient_file, read_file, sign_file, load_settings, create_signer, _guess_mime_type_using_magic_number
-=======
-from c2pa.c2pa import Stream, read_ingredient_file, read_file, sign_file, load_settings, create_signer
->>>>>>> 23be719c
 
 # Suppress deprecation warnings
 warnings.filterwarnings("ignore", category=DeprecationWarning)
@@ -787,7 +783,6 @@
             # Clean up the temporary directory
             shutil.rmtree(temp_dir)
 
-<<<<<<< HEAD
     def test_sign_extensionless_jpg_file(self):
         """Test signing a file using the sign_file method."""
         # Create a temporary directory for the test
@@ -932,8 +927,6 @@
             # Clean up the temporary directory
             shutil.rmtree(temp_dir)
 
-=======
->>>>>>> 23be719c
     def test_sign_file_callback_signer(self):
         """Test signing a file using the sign_file method."""
 
@@ -1341,10 +1334,6 @@
 
         finally:
             shutil.rmtree(temp_dir)
-<<<<<<< HEAD
-
-=======
->>>>>>> 23be719c
 
 class TestStream(unittest.TestCase):
     def setUp(self):
