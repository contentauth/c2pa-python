--- conflicted
+++ resolved
@@ -1,4 +1,3 @@
-<<<<<<< HEAD
 # Copyright 2025 Adobe. All rights reserved.
 # This file is licensed to you under the Apache License,
 # Version 2.0 (http://www.apache.org/licenses/LICENSE-2.0)
@@ -12,8 +11,6 @@
 # specific language governing permissions and limitations under
 # each license.import unittest
 
-=======
->>>>>>> 0b22ceab
 import os
 import io
 import pytest
@@ -71,7 +68,6 @@
 source = open(test_path, "rb").read()
 
 # Run the benchmark: python -m pytest tests/benchmark.py -v
-<<<<<<< HEAD
 
 
 def test_files_read():
@@ -92,25 +88,6 @@
     assert result is not None
     return result
 
-=======
-
-def test_files_read():
-    """Benchmark reading a C2PA asset from a file."""
-    with open(test_path, "rb") as f:
-        reader = Reader("image/jpeg", f)
-        result = reader.json()
-        assert result is not None
-        return result
-
-def test_streams_read():
-    """Benchmark reading a C2PA asset from a stream."""
-    with open(test_path, "rb") as file:
-        source = file.read()
-    reader = Reader("image/jpeg", io.BytesIO(source))
-    result = reader.json()
-    assert result is not None
-    return result
->>>>>>> 0b22ceab
 
 def test_files_build():
     """Benchmark building a C2PA asset from a file."""
@@ -120,34 +97,12 @@
     with open(test_path, "rb") as source_file:
         with open(output_path, "wb") as dest_file:
             builder.sign(signer, "image/jpeg", source_file, dest_file)
-<<<<<<< HEAD
-
-=======
->>>>>>> 0b22ceab
 
 def test_streams_build():
     """Benchmark building a C2PA asset from a stream."""
     output = io.BytesIO(bytearray())
     with open(test_path, "rb") as source_file:
         builder.sign(signer, "image/jpeg", source_file, output)
-<<<<<<< HEAD
-
-
-def test_files_reading(benchmark):
-    """Benchmark file-based reading."""
-    benchmark(test_files_read)
-
-
-def test_streams_reading(benchmark):
-    """Benchmark stream-based reading."""
-    benchmark(test_streams_read)
-
-
-def test_files_builder_signer_benchmark(benchmark):
-    """Benchmark file-based building."""
-    benchmark(test_files_build)
-
-=======
 
 def test_files_reading(benchmark):
     """Benchmark file-based reading."""
@@ -160,7 +115,7 @@
 def test_files_builder_signer_benchmark(benchmark):
     """Benchmark file-based building."""
     benchmark(test_files_build)
->>>>>>> 0b22ceab
+
 
 def test_streams_builder_benchmark(benchmark):
     """Benchmark stream-based building."""
