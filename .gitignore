# Byte-compiled / optimized / DLL files
__pycache__/
*.py[cod]
*$py.class

/artifacts
scripts/artifacts
tests/fixtures/temp_data
<<<<<<< HEAD
=======

# For the examples
/output
>>>>>>> c19e8e2c


# C extensions
*.so
*.dll
*.dylib

# Virtual environment
env/
venv/
ENV/
.venv/
.ENV/

# Distribution / packaging
.Python
build/
develop-eggs/
dist/
downloads/
eggs/
.eggs/
lib/
lib64/
parts/
sdist/
var/
wheels/
*.egg-info/
.installed.cfg
*.egg

# PyInstaller
# Usually these files are written by a Python script from a template
# before PyInstaller builds the exe, so as to inject date/other infos into it.
*.manifest
*.spec

# Installer logs
pip-log.txt
pip-delete-this-directory.txt

# Unit test / coverage reports
htmlcov/
.tox/
.nox/
.coverage
*.cover
*.py,cover
.hypothesis/
.pytest_cache/
nosetests.xml
coverage.xml
*.coveragerc


# pyenv
.python-version


# Environments
.env
.env.*
*.env

# IDEs and editors
.idea/
.vscode/
*.swp
*.swo
*.sublime-project
*.sublime-workspace

# macOS
.DS_Store
.AppleDouble
.LSOverride

# Linux
*~

# Windows
Thumbs.db
ehthumbs.db
Desktop.ini
$RECYCLE.BIN/

# Temporary files
*.tmp
*.temp
*.log
*.bak
*.old
*.orig
*.rej
*.sublime-workspace

# C2PA-specific
target/
*.pem
*.key
*.dylib
*.dll
*.so
src/c2pa/libs/<|MERGE_RESOLUTION|>--- conflicted
+++ resolved
@@ -6,12 +6,9 @@
 /artifacts
 scripts/artifacts
 tests/fixtures/temp_data
-<<<<<<< HEAD
-=======
 
 # For the examples
 /output
->>>>>>> c19e8e2c
 
 
 # C extensions
