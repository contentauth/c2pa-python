--- conflicted
+++ resolved
@@ -23,12 +23,6 @@
   contents: read
   packages: read
   actions: read
-<<<<<<< HEAD
-
-jobs:
-  tests-unix:
-    name: Unit tests for developer setup (Unix)
-=======
 
 jobs:
   read-version:
@@ -45,7 +39,6 @@
   tests-unix:
     name: Unit tests for developer setup (Unix)
     needs: read-version
->>>>>>> c19e8e2c
     if: |
       github.event_name != 'pull_request' ||
       github.event.pull_request.author_association == 'COLLABORATOR' ||
@@ -88,23 +81,13 @@
         run: |
           # Ensure the token is being used
           echo "Using GitHub token for authentication"
-<<<<<<< HEAD
-          python3 scripts/download_artifacts.py c2pa-v0.55.0
+          python3 scripts/download_artifacts.py ${{ needs.read-version.outputs.c2pa-native-version }}
 
       - name: Install package in development mode
         run: |
           pip uninstall -y c2pa
           pip install -e .
 
-=======
-          python3 scripts/download_artifacts.py ${{ needs.read-version.outputs.c2pa-native-version }}
-
-      - name: Install package in development mode
-        run: |
-          pip uninstall -y c2pa
-          pip install -e .
-
->>>>>>> c19e8e2c
       - name: Verify installation
         run: |
           python3 -c "from c2pa import C2paError; print('C2paError imported successfully')"
@@ -114,10 +97,7 @@
 
   tests-windows:
     name: Unit tests for developer setup (Windows)
-<<<<<<< HEAD
-=======
     needs: read-version
->>>>>>> c19e8e2c
     if: |
       github.event_name != 'pull_request' ||
       github.event.pull_request.author_association == 'COLLABORATOR' ||
@@ -167,49 +147,30 @@
         run: |
           # Ensure the token is being used
           echo "Using GitHub token for authentication"
-<<<<<<< HEAD
-          python scripts\download_artifacts.py c2pa-v0.55.0
-=======
           python scripts\download_artifacts.py ${{ needs.read-version.outputs.c2pa-native-version }}
->>>>>>> c19e8e2c
 
       - name: Install package in development mode
         run: |
           pip uninstall -y c2pa
           pip install -e .
-<<<<<<< HEAD
 
       - name: Verify installation
         run: |
           python -c "from c2pa import C2paError; print('C2paError imported successfully')"
 
-=======
-
-      - name: Verify installation
-        run: |
-          python -c "from c2pa import C2paError; print('C2paError imported successfully')"
-
->>>>>>> c19e8e2c
       - name: Run tests
         run: python .\tests\test_unit_tests.py
 
   build-linux-wheel:
     name: Build Linux wheel
     uses: ./.github/workflows/build-wheel.yml
-<<<<<<< HEAD
-    needs: tests-unix
-=======
     needs: [tests-unix, read-version]
->>>>>>> c19e8e2c
     with:
       python-version: "3.10"
       architecture: ${{ matrix.target }}
       artifact-name: wheels-linux-${{ matrix.target }}
       runs-on: ${{ matrix.runs-on }}
-<<<<<<< HEAD
-=======
       c2pa-version: ${{ needs.read-version.outputs.c2pa-native-version }}
->>>>>>> c19e8e2c
     secrets:
       github-token: ${{ secrets.GITHUB_TOKEN }}
     strategy:
@@ -284,20 +245,13 @@
   build-windows-wheel:
     name: Build Windows wheel
     uses: ./.github/workflows/build-wheel.yml
-<<<<<<< HEAD
-    needs: tests-windows
-=======
     needs: [tests-windows, read-version]
->>>>>>> c19e8e2c
     with:
       python-version: "3.10"
       architecture: ${{ matrix.target }}
       artifact-name: wheels-windows-${{ matrix.target }}
       runs-on: windows-latest
-<<<<<<< HEAD
-=======
       c2pa-version: ${{ needs.read-version.outputs.c2pa-native-version }}
->>>>>>> c19e8e2c
     secrets:
       github-token: ${{ secrets.GITHUB_TOKEN }}
     strategy:
@@ -361,34 +315,6 @@
         run: |
           .\venv\Scripts\activate
           pip install pytest
-<<<<<<< HEAD
-
-      - name: Run tests with pytest (venv)
-        run: |
-          .\venv\Scripts\activate
-          .\venv\Scripts\pytest .\tests\test_unit_tests.py -v
-
-  build-macos-wheel:
-    name: Build macOS wheel
-    uses: ./.github/workflows/build-wheel.yml
-    needs: tests-unix
-    with:
-      python-version: "3.10"
-      artifact-name: wheels-macos-${{ matrix.target }}
-      runs-on: macos-latest
-    secrets:
-      github-token: ${{ secrets.GITHUB_TOKEN }}
-    strategy:
-      matrix:
-        target: [aarch64]
-    if: |
-      github.event_name != 'pull_request' ||
-      github.event.pull_request.author_association == 'COLLABORATOR' ||
-      github.event.pull_request.author_association == 'MEMBER' ||
-      github.event.pull_request.user.login == 'dependabot[bot]' ||
-      contains(github.event.pull_request.labels.*.name, 'safe to test')
-
-=======
 
       - name: Run tests with pytest (venv)
         run: |
@@ -416,7 +342,6 @@
       github.event.pull_request.user.login == 'dependabot[bot]' ||
       contains(github.event.pull_request.labels.*.name, 'safe to test')
 
->>>>>>> c19e8e2c
   test-built-macos-wheel:
     name: Test macOS built wheel
     needs: build-macos-wheel
@@ -493,11 +418,7 @@
       - name: Install dev dependencies for build
         run: pip install -r requirements-dev.txt
       - name: Build sdist
-<<<<<<< HEAD
-        run: python setup.py sdist
-=======
         run: python -m build --sdist
->>>>>>> c19e8e2c
       - name: Upload sdist
         uses: actions/upload-artifact@v4
         with:
