# only used in the training example
<<<<<<< HEAD
cryptography>=41.0.0
=======
cryptography>=45.0.3
>>>>>>> c19e8e2c
<|MERGE_RESOLUTION|>--- conflicted
+++ resolved
@@ -1,6 +1,2 @@
 # only used in the training example
-<<<<<<< HEAD
-cryptography>=41.0.0
-=======
-cryptography>=45.0.3
->>>>>>> c19e8e2c
+cryptography>=45.0.3