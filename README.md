# Python API for C2PA

This project provides a Python API for working with [C2PA](https://c2pa.org/) (Coalition for Content Provenance and Authenticity) manifests. It includes functionality for creating, signing, and verifying C2PA manifests, as well as working with assets and assertions.

## Features

- Create and sign C2PA manifests using various signing algorithms.
- Verify C2PA manifests and extract metadata.
- Add assertions and ingredients to assets.
- Examples and unit tests to demonstrate usage.

## Project Structure

```bash
.
<<<<<<< HEAD
├── .github/           # GitHub configuration files
├── artifacts/         # Platform-specific libraries for building (per subfolder)
│   └── linux_x86_64/ # Linux ARM64 libraries
├── docs/             # Project documentation
├── examples/         # Example scripts demonstrating usage
├── scripts/          # Utility scripts (eg. artifacts download)
├── src/             # Source code
│   └── c2pa/        # Main package directory
│       └── libs/    # Platform-specific libraries
├── tests/           # Unit tests and benchmarks
├── .gitignore       # Git ignore rules
├── Makefile         # Build and development commands
├── pyproject.toml   # Python project configuration
├── requirements.txt # Python dependencies
├── requirements-dev.txt # Development dependencies
└── setup.py         # Package setup script
=======
├── .github/                  # GitHub configuration files
├── artifacts/                # Platform-specific libraries for building (per subfolder)
│   └── your_target_platform/ # Platform-specific artifacts
├── docs/                     # Project documentation
├── examples/                 # Example scripts demonstrating usage
├── scripts/                  # Utility scripts (eg. artifacts download)
├── src/                      # Source code
│   └── c2pa/                 # Main package directory
│       └── libs/             # Platform-specific libraries
├── tests/                    # Unit tests and benchmarks
├── .gitignore                # Git ignore rules
├── Makefile                  # Build and development commands
├── pyproject.toml            # Python project configuration
├── requirements.txt          # Python dependencies
├── requirements-dev.txt      # Development dependencies
└── setup.py                  # Package setup script
>>>>>>> c19e8e2c
```

## Package installation

The c2pa-python package is published to PyPI. You can install it from there by running:

```bash
pip install c2pa-python
```

To use the module in your Python code, import like this:

```python
import c2pa
```

## Examples

### Adding a "Do Not Train" Assertion

The `examples/training.py` script demonstrates how to add a "Do Not Train" assertion to an asset and verify it.

### Signing and Verifying Assets

The `examples/sign.py` script shows how to sign an asset with a C2PA manifest and verify it.

## Development Setup

<<<<<<< HEAD
1. Create and activate a virtual environment:
=======
1. Create and activate a virtual environment with native dependencies:
>>>>>>> c19e8e2c

```bash
# Create virtual environment
python -m venv .venv

# Activate virtual environment
# On Windows:
.venv\Scripts\activate
# On macOS/Linux:
source .venv/bin/activate

# load project dependencies
pip install -r requirements.txt
<<<<<<< HEAD
pip install -r requirements-dev.txt
=======
>>>>>>> c19e8e2c

# download library artifacts for the current version you want, eg v0.55.0
python scripts/download_artifacts.py c2pa-v0.55.0
```

2. Install the package in development mode:

```bash
pip install -e .
```

This will:

- Copy the appropriate libraries for your platform from `artifacts/` to `src/c2pa/libs/`
- Install the package in development mode, allowing you to make changes to the Python code without reinstalling

## Building Wheels

To build wheels for all platforms that have libraries in the `artifacts/` directory:

```bash
python setup.py bdist_wheel
```

You can use `twine` to verify the wheels have correct metadata:

```bash
twine check dist/*
```

This will create platform-specific wheels in the `dist/` directory.

## Running Tests

Run the tests:

<<<<<<< HEAD
```bash
make test
```

Alternatively, install pytest (if not already installed):

=======
>>>>>>> c19e8e2c
```bash
make test
```

<<<<<<< HEAD
And run:
=======
Alternatively, install pytest (if not already installed):
>>>>>>> c19e8e2c

```bash
pip install pytest
```

<<<<<<< HEAD
## Examples

### Adding a "Do Not Train" Assertion

The `examples/training.py` script demonstrates how to add a "Do Not Train" assertion to an asset and verify it.

### Signing and Verifying Assets

The `examples/test.py` script shows how to sign an asset with a C2PA manifest and verify it.
=======
And run:

```bash
pytest
```
>>>>>>> c19e8e2c

## Contributing

Contributions are welcome! Please fork the repository and submit a pull request.

## License

This project is licensed under the Apache License 2.0 or the MIT License. See the LICENSE-MIT and LICENSE-APACHE files for details.<|MERGE_RESOLUTION|>--- conflicted
+++ resolved
@@ -13,24 +13,6 @@
 
 ```bash
 .
-<<<<<<< HEAD
-├── .github/           # GitHub configuration files
-├── artifacts/         # Platform-specific libraries for building (per subfolder)
-│   └── linux_x86_64/ # Linux ARM64 libraries
-├── docs/             # Project documentation
-├── examples/         # Example scripts demonstrating usage
-├── scripts/          # Utility scripts (eg. artifacts download)
-├── src/             # Source code
-│   └── c2pa/        # Main package directory
-│       └── libs/    # Platform-specific libraries
-├── tests/           # Unit tests and benchmarks
-├── .gitignore       # Git ignore rules
-├── Makefile         # Build and development commands
-├── pyproject.toml   # Python project configuration
-├── requirements.txt # Python dependencies
-├── requirements-dev.txt # Development dependencies
-└── setup.py         # Package setup script
-=======
 ├── .github/                  # GitHub configuration files
 ├── artifacts/                # Platform-specific libraries for building (per subfolder)
 │   └── your_target_platform/ # Platform-specific artifacts
@@ -47,7 +29,6 @@
 ├── requirements.txt          # Python dependencies
 ├── requirements-dev.txt      # Development dependencies
 └── setup.py                  # Package setup script
->>>>>>> c19e8e2c
 ```
 
 ## Package installation
@@ -76,11 +57,7 @@
 
 ## Development Setup
 
-<<<<<<< HEAD
-1. Create and activate a virtual environment:
-=======
 1. Create and activate a virtual environment with native dependencies:
->>>>>>> c19e8e2c
 
 ```bash
 # Create virtual environment
@@ -94,10 +71,7 @@
 
 # load project dependencies
 pip install -r requirements.txt
-<<<<<<< HEAD
 pip install -r requirements-dev.txt
-=======
->>>>>>> c19e8e2c
 
 # download library artifacts for the current version you want, eg v0.55.0
 python scripts/download_artifacts.py c2pa-v0.55.0
@@ -134,46 +108,21 @@
 
 Run the tests:
 
-<<<<<<< HEAD
 ```bash
 make test
 ```
 
 Alternatively, install pytest (if not already installed):
 
-=======
->>>>>>> c19e8e2c
-```bash
-make test
-```
-
-<<<<<<< HEAD
-And run:
-=======
-Alternatively, install pytest (if not already installed):
->>>>>>> c19e8e2c
-
 ```bash
 pip install pytest
 ```
 
-<<<<<<< HEAD
-## Examples
-
-### Adding a "Do Not Train" Assertion
-
-The `examples/training.py` script demonstrates how to add a "Do Not Train" assertion to an asset and verify it.
-
-### Signing and Verifying Assets
-
-The `examples/test.py` script shows how to sign an asset with a C2PA manifest and verify it.
-=======
 And run:
 
 ```bash
 pytest
 ```
->>>>>>> c19e8e2c
 
 ## Contributing
 
