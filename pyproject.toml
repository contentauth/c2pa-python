--- conflicted
+++ resolved
@@ -4,13 +4,8 @@
 
 [project]
 name = "c2pa-python"
-<<<<<<< HEAD
-version = "0.23.0"
+version = "0.23.1"
 requires-python = ">=3.9"
-=======
-version = "0.23.1"
-requires-python = ">=3.10"
->>>>>>> a4a2d177
 description = "Python bindings for the C2PA Content Authenticity Initiative (CAI) library"
 readme = { file = "README.md", content-type = "text/markdown" }
 license = { text = "MIT OR Apache-2.0" }
