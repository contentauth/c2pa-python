--- conflicted
+++ resolved
@@ -3,19 +3,12 @@
 build-backend = "setuptools.build_meta"
 
 [project]
-<<<<<<< HEAD
-name = "c2pa"
+name = "c2pa-python"
 version = "0.10.0"
-description = "Python bindings for the C2PA library"
-=======
-name = "c2pa-python"
-dependencies = ["cffi"]
-requires-python = ">=3.7"
+requires-python = ">=3.8"
 description = "Python bindings for the C2PA Content Authenticity Initiative (CAI) library"
 readme = { file = "README.md", content-type = "text/markdown" }
->>>>>>> ea5950f8
 license = {file = "LICENSE-MIT"}
-readme = "README.md"
 authors = [{ name = "Gavin Peacock", email = "gvnpeacock@adobe.com" }]
 classifiers = [
     "Programming Language :: Python :: 3",
@@ -28,11 +21,9 @@
 ]
 urls = {homepage = "https://contentauthenticity.org", repository = "https://github.com/contentauth/c2pa-python"}
 
-<<<<<<< HEAD
-requires-python = ">=3.8"
-dependencies = [
-    "cryptography>=41.0.0",
-    "pytest>=7.4.0"
+[project.optional-dependencies]
+test = [
+  "pytest < 5.0.0"
 ]
 
 [project.scripts]
@@ -43,12 +34,3 @@
 
 [tool.hatch.build.hooks.custom]
 path = "c2pa/build.py"
-=======
-[project.optional-dependencies]
-test = [
-  "pytest < 5.0.0"
-]
-
-[tool.maturin]
-module-name = "c2pa"
->>>>>>> ea5950f8
